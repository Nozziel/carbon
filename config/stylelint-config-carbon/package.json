{
  "name": "stylelint-config-carbon",
  "description": "Stylelint configuration for Carbon",
  "version": "1.20.0-rc.0",
  "license": "Apache-2.0",
  "type": "module",
  "main": "index.js",
  "repository": {
    "type": "git",
    "url": "https://github.com/carbon-design-system/carbon.git",
    "directory": "config/stylelint-config-carbon"
  },
  "bugs": "https://github.com/carbon-design-system/carbon/issues",
  "keywords": [
    "ibm",
    "elements",
    "carbon",
    "carbon-elements",
    "carbon-design-system",
    "components",
    "react"
  ],
  "publishConfig": {
    "access": "public",
    "provenance": true
  },
  "peerDependencies": {
    "stylelint": "^16.0.0"
  },
  "dependencies": {
    "@double-great/stylelint-a11y": "^3.0.2",
    "stylelint-config-idiomatic-order": "^10.0.0",
    "stylelint-config-prettier": "^9.0.3",
    "stylelint-config-standard": "^36.0.0",
<<<<<<< HEAD
    "stylelint-config-standard-scss": "^11.0.0",
    "stylelint-no-unsupported-browser-features": "^7.0.0",
=======
    "stylelint-config-standard-scss": "^13.1.0",
    "stylelint-no-unsupported-browser-features": "^8.0.1",
>>>>>>> a603f052
    "stylelint-order": "^6.0.0",
    "stylelint-prettier": "^5.0.0",
    "stylelint-scss": "^6.2.1",
    "stylelint-use-logical": "^2.1.0"
  },
  "devDependencies": {
    "prettier": "^3.3.3",
    "stylelint": "^16.0.0"
  }
}<|MERGE_RESOLUTION|>--- conflicted
+++ resolved
@@ -32,13 +32,8 @@
     "stylelint-config-idiomatic-order": "^10.0.0",
     "stylelint-config-prettier": "^9.0.3",
     "stylelint-config-standard": "^36.0.0",
-<<<<<<< HEAD
-    "stylelint-config-standard-scss": "^11.0.0",
-    "stylelint-no-unsupported-browser-features": "^7.0.0",
-=======
     "stylelint-config-standard-scss": "^13.1.0",
     "stylelint-no-unsupported-browser-features": "^8.0.1",
->>>>>>> a603f052
     "stylelint-order": "^6.0.0",
     "stylelint-prettier": "^5.0.0",
     "stylelint-scss": "^6.2.1",
