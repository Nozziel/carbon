--- conflicted
+++ resolved
@@ -1,12 +1,8 @@
 // @ts-check
 
 import eslint from '@eslint/js';
-<<<<<<< HEAD
-import { defineConfig } from 'eslint/config';
 import globals from 'globals';
-=======
 import tseslint from 'typescript-eslint';
->>>>>>> faed0dec
 
 // TODO: There is an `eslintConfig` reference in `package.json`. Investigate
 // whether it should be moved to this file or deleted.
@@ -18,8 +14,8 @@
   {
     languageOptions: {
       globals: {
+        ...globals.browser,
         ...globals.jest,
-        ...globals.browser,
         ...globals.node,
       },
     },
