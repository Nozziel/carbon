--- conflicted
+++ resolved
@@ -57,11 +57,7 @@
     "@testing-library/react": "^16.0.0",
     "@testing-library/user-event": "^14.4.3",
     "@types/react-is": "~18.3.0",
-<<<<<<< HEAD
     "accessibility-checker": "^3.1.75",
-=======
-    "accessibility-checker": "^3.1.48",
->>>>>>> 203c3b9f
     "all-contributors-cli": "^6.19.0",
     "cross-env": "^7.0.0",
     "cross-spawn": "^7.0.0",
