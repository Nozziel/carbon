--- conflicted
+++ resolved
@@ -7,13 +7,8 @@
  * LICENSE file in the root directory of this source tree.
  */
 
-<<<<<<< HEAD
 import { LitElement, html } from 'lit';
-import { property, customElement, query } from 'lit/decorators.js';
-=======
-import settings from 'carbon-components/es/globals/js/settings';
-import { html, property, query, LitElement } from 'lit-element';
->>>>>>> 3f4c438f
+import { property, query } from 'lit/decorators.js';
 import ChevronDown20 from '@carbon/icons/lib/chevron--down/20';
 import { prefix } from '../../globals/settings';
 import { forEach } from '../../globals/internal/collection-helpers';
