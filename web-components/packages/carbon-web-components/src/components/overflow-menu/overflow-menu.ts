--- conflicted
+++ resolved
@@ -7,15 +7,9 @@
  * LICENSE file in the root directory of this source tree.
  */
 
-<<<<<<< HEAD
 import { html } from 'lit';
-import { property, customElement } from 'lit/decorators.js';
+import { property } from 'lit/decorators.js';
 import { prefix } from '../../globals/settings';
-=======
-import settings from 'carbon-components/es/globals/js/settings';
-import { html, property, LitElement } from 'lit-element';
-import OverflowMenuVertical16 from '@carbon/icons/lib/overflow-menu--vertical/16';
->>>>>>> 3f4c438f
 import HostListener from '../../globals/decorators/host-listener';
 import FocusMixin from '../../globals/mixins/focus';
 import HostListenerMixin from '../../globals/mixins/host-listener';
@@ -24,11 +18,8 @@
 import { OVERFLOW_MENU_SIZE } from './defs';
 import CDSOverflowMenuBody from './overflow-menu-body';
 import styles from './overflow-menu.scss';
-<<<<<<< HEAD
 import CDSIconButton from '../icon-button/icon-button';
-=======
 import { carbonElement as customElement } from '../../globals/decorators/carbon-element';
->>>>>>> 3f4c438f
 
 export { OVERFLOW_MENU_SIZE };
 
