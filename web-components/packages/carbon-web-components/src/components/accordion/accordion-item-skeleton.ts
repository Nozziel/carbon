/**
 * @license
 *
 * Copyright IBM Corp. 2019, 2024
 *
 * This source code is licensed under the Apache-2.0 license found in the
 * LICENSE file in the root directory of this source tree.
 */

import { LitElement, html } from 'lit';
import ChevronRight16 from '@carbon/icons/lib/chevron--right/16';
import { prefix } from '../../globals/settings';
import '../skeleton-text/index';
<<<<<<< HEAD
import styles from './accordion.scss?lit';
=======
import styles from './accordion.scss';
import { carbonElement as customElement } from '../../globals/decorators/carbon-element';
>>>>>>> a250a144

/**
 * Skeleton of accordion item.
 */
@customElement(`${prefix}-accordion-item-skeleton`)
class CDSAccordionItemSkeleton extends LitElement {
  render() {
    return html`
      <span class="${prefix}--accordion__heading">
        ${ChevronRight16({
          part: 'expando-icon',
          class: `${prefix}--accordion__arrow`,
        })}
        <cds-skeleton-text
          class="${prefix}--accordion__title"></cds-skeleton-text>
      </span>
    `;
  }

  static styles = styles;
}

export default CDSAccordionItemSkeleton;<|MERGE_RESOLUTION|>--- conflicted
+++ resolved
@@ -11,12 +11,8 @@
 import ChevronRight16 from '@carbon/icons/lib/chevron--right/16';
 import { prefix } from '../../globals/settings';
 import '../skeleton-text/index';
-<<<<<<< HEAD
 import styles from './accordion.scss?lit';
-=======
-import styles from './accordion.scss';
 import { carbonElement as customElement } from '../../globals/decorators/carbon-element';
->>>>>>> a250a144
 
 /**
  * Skeleton of accordion item.
