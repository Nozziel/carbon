--- conflicted
+++ resolved
@@ -8,15 +8,10 @@
  */
 
 import { LitElement, html } from 'lit';
-import { property, customElement, query } from 'lit/decorators.js';
+import { property, query } from 'lit/decorators.js';
 import { classMap } from 'lit/directives/class-map.js';
 import throttle from 'lodash-es/throttle';
-<<<<<<< HEAD
 import { prefix } from '../../globals/settings';
-=======
-import { html, property, query, LitElement } from 'lit-element';
-import settings from 'carbon-components/es/globals/js/settings';
->>>>>>> 3f4c438f
 import FocusMixin from '../../globals/mixins/focus';
 import FormMixin from '../../globals/mixins/form';
 import HostListenerMixin from '../../globals/mixins/host-listener';
