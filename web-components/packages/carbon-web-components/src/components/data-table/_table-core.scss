--- conflicted
+++ resolved
@@ -1,5 +1,5 @@
 //
-// Copyright IBM Corp. 2019, 2023
+// Copyright IBM Corp. 2019, 2024
 //
 // This source code is licensed under the Apache-2.0 license found in the
 // LICENSE file in the root directory of this source tree.
@@ -71,10 +71,7 @@
 
 :host(#{$prefix}-table-header-cell[sort-direction]) {
   position: relative;
-<<<<<<< HEAD
   block-size: $spacing-09;
-=======
->>>>>>> 7371fec0
 
   .#{$prefix}--table-sort__flex {
     display: flex;
@@ -102,17 +99,6 @@
 
 :host(#{$prefix}-table-header-cell[sticky-header]:not([is-sortable])) {
   padding-block-start: rem(14px);
-}
-
-:host(#{$prefix}-table-header-cell[slug]) {
-  .#{$prefix}--table-header-label--slug {
-    display: flex;
-    align-items: center;
-  }
-
-  ::slotted(#{$prefix}-slug) {
-    margin-inline-start: $spacing-03;
-  }
 }
 
 :host(#{$prefix}-table-header-cell[slug]) {
@@ -230,43 +216,27 @@
   .#{$prefix}--table-column-checkbox div,
   .#{$prefix}--table-expand div {
     display: flex;
-<<<<<<< HEAD
     block-size: 100%;
-=======
-    height: 100%;
->>>>>>> 7371fec0
   }
 }
 
 :host(#{$prefix}-table-header-row[rows-with-slug]) {
   .#{$prefix}--table-column-checkbox,
   .#{$prefix}--table-expand {
-<<<<<<< HEAD
     padding-inline-start: $spacing-08;
-=======
-    padding-left: $spacing-08;
->>>>>>> 7371fec0
   }
 }
 :host(#{$prefix}-table-header-row[rows-with-slug]),
 :host(#{$prefix}-table-row[rows-with-slug]) {
   #{$prefix}-checkbox {
-<<<<<<< HEAD
     padding-inline-start: $spacing-03;
-=======
-    padding-left: $spacing-03;
->>>>>>> 7371fec0
   }
 }
 
 :host(#{$prefix}-table-header-row[rows-with-slug][selection-name][expandable]),
 :host(#{$prefix}-table-row[rows-with-slug][selection-name][expandable]) {
   .#{$prefix}--table-column-checkbox {
-<<<<<<< HEAD
     padding-inline-start: 0;
-=======
-    padding-left: 0;
->>>>>>> 7371fec0
   }
 }
 
@@ -492,23 +462,6 @@
   }
 }
 
-<<<<<<< HEAD
-=======
-:host(#{$prefix}-table-row[rows-with-slug]) {
-  ::slotted(#{$prefix}-slug) {
-    padding: 0 $spacing-03;
-    margin-left: -$spacing-07;
-  }
-}
-
-:host(#{$prefix}-table-row[rows-with-slug]) {
-  .#{$prefix}--table-column-checkbox,
-  .#{$prefix}--table-expand {
-    padding-left: $spacing-08;
-  }
-}
-
->>>>>>> 7371fec0
 :host(#{$prefix}-table-row[slug]) {
   @include ai-gradient('left', 50%);
 
