/**
 * @license
 *
 * Copyright IBM Corp. 2019, 2023
 *
 * This source code is licensed under the Apache-2.0 license found in the
 * LICENSE file in the root directory of this source tree.
 */

<<<<<<< HEAD
import { classMap } from 'lit/directives/class-map.js';
import { property, customElement } from 'lit/decorators.js';
import { prefix } from '../../globals/settings';
import CDSLink from '../link/link';
=======
import settings from 'carbon-components/es/globals/js/settings';
import { classMap } from 'lit-html/directives/class-map';
import { property } from 'lit-element';
import BXLink from '../link/link';
>>>>>>> 3f4c438f
import { TILE_COLOR_SCHEME } from './defs';
import styles from './tile.scss';
import { carbonElement as customElement } from '../../globals/decorators/carbon-element';

/**
 * Clickable tile.
 *
 * @element cds-clickable-tile
 */
@customElement(`${prefix}-clickable-tile`)
class CDSClickableTile extends CDSLink {
  protected get _classes() {
    const { colorScheme, disabled } = this;
    return classMap({
      [`${prefix}--link`]: true,
      [`${prefix}--link--disabled`]: disabled,
      [`${prefix}--tile`]: true,
      [`${prefix}--tile--clickable`]: true,
      [`${prefix}--tile--${colorScheme}`]: colorScheme,
    });
  }

  /**
   * The color scheme.
   */
  @property({ attribute: 'color-scheme', reflect: true })
  colorScheme = TILE_COLOR_SCHEME.REGULAR;

  /**
   * The a11y role for `<a>`.
   */
  @property({ attribute: 'link-role' })
  linkRole = 'button';

  static styles = styles;
}

export default CDSClickableTile;<|MERGE_RESOLUTION|>--- conflicted
+++ resolved
@@ -7,17 +7,10 @@
  * LICENSE file in the root directory of this source tree.
  */
 
-<<<<<<< HEAD
 import { classMap } from 'lit/directives/class-map.js';
-import { property, customElement } from 'lit/decorators.js';
+import { property } from 'lit/decorators.js';
 import { prefix } from '../../globals/settings';
 import CDSLink from '../link/link';
-=======
-import settings from 'carbon-components/es/globals/js/settings';
-import { classMap } from 'lit-html/directives/class-map';
-import { property } from 'lit-element';
-import BXLink from '../link/link';
->>>>>>> 3f4c438f
 import { TILE_COLOR_SCHEME } from './defs';
 import styles from './tile.scss';
 import { carbonElement as customElement } from '../../globals/decorators/carbon-element';
