/**
 * @license
 *
 * Copyright IBM Corp. 2019, 2023
 *
 * This source code is licensed under the Apache-2.0 license found in the
 * LICENSE file in the root directory of this source tree.
 */

<<<<<<< HEAD
import { LitElement, html } from 'lit';
import { customElement, property } from 'lit/decorators.js';
import { prefix } from '../../globals/settings';
import { NAVIGATION_DIRECTION } from '../../globals/internal/radio-group-manager';
import HostListener from '../../globals/decorators/host-listener';
import HostListenerMixin from '../../globals/mixins/host-listener';
=======
import { html, LitElement } from 'lit-element';
import settings from 'carbon-components/es/globals/js/settings';
>>>>>>> 3f4c438f
import styles from './tile.scss';
import { carbonElement as customElement } from '../../globals/decorators/carbon-element';

/**
 * Map of navigation direction by key.
 */
const navigationDirectionForKey = {
  ArrowUp: NAVIGATION_DIRECTION.BACKWARD,
  Up: NAVIGATION_DIRECTION.BACKWARD, // IE
  ArrowDown: NAVIGATION_DIRECTION.FORWARD,
  Down: NAVIGATION_DIRECTION.FORWARD, // IE
};

/**
 * Tile group.
 *
 * @element cds-tile-group
 */
@customElement(`${prefix}-tile-group`)
class CDSTileGroup extends HostListenerMixin(LitElement) {
  private _handleRadioClick(event) {
    const { target } = event;
    const { currentRadioSelection } = this;
    const { eventCurrentRadioTileSelection } = this
      .constructor as typeof CDSTileGroup;

    if (!currentRadioSelection) {
      this.currentRadioSelection = target;
    } else if (currentRadioSelection !== target) {
      currentRadioSelection.toggleAttribute('selected');
      this.currentRadioSelection = target;
    }

    this.dispatchEvent(
      new CustomEvent(eventCurrentRadioTileSelection, {
        bubbles: true,
        composed: true,
        detail: {
          target,
        },
      })
    );
  }

  private _handleSelectableClick(event) {
    const { target } = event;
    const { currentSelections } = this;
    const { eventCurrentSelectableTilesSelection } = this
      .constructor as typeof CDSTileGroup;

    if (!currentSelections.includes(target)) {
      currentSelections.push(target);
    } else {
      currentSelections.splice(currentSelections.indexOf(target), 1);
    }
    (target as HTMLElement).toggleAttribute('selected');

    this.dispatchEvent(
      new CustomEvent(eventCurrentSelectableTilesSelection, {
        bubbles: true,
        composed: true,
        detail: {
          currentSelections,
        },
      })
    );
    event.stopPropagation();
    event.preventDefault();
  }

  /**
   * Click listener to ensure selectability.
   *
   * @param event click
   */
  @HostListener('click')
  // @ts-ignore
  private _handleTileSelect(event: Event) {
    if (this.radioTiles.length) {
      this._handleRadioClick(event);
    } else {
      this._handleSelectableClick(event);
    }
  }

  /**
   * Handle keyboard navigation for radio tiles
   *
   * @param nextSibling to focus on
   */
  private _handleKeydownRadio(nextSibling) {
    const { currentRadioSelection } = this;

    const { eventCurrentRadioTileSelection } = this
      .constructor as typeof CDSTileGroup;

    if (currentRadioSelection) {
      currentRadioSelection.toggleAttribute('selected');
    }
    nextSibling.focus();
    nextSibling.toggleAttribute('selected');
    this.currentRadioSelection = nextSibling;

    this.dispatchEvent(
      new CustomEvent(eventCurrentRadioTileSelection, {
        bubbles: true,
        composed: true,
        detail: {
          nextSibling,
        },
      })
    );
  }

  /**
   * Handle keyboard navigation for selectable tiles
   *
   * @param event to get target
   * @param nextSibling to focus on
   */
  private _handleKeydownSelectable(event, nextSibling?) {
    const { target } = event;
    const { currentSelections } = this;
    const { eventCurrentSelectableTilesSelection } = this
      .constructor as typeof CDSTileGroup;

    if (nextSibling) {
      nextSibling.focus();
    } else {
      if (!currentSelections.includes(target)) {
        currentSelections.push(target);
      } else {
        currentSelections.splice(currentSelections.indexOf(target), 1);
      }

      this.dispatchEvent(
        new CustomEvent(eventCurrentSelectableTilesSelection, {
          bubbles: true,
          composed: true,
          detail: {
            currentSelections,
          },
        })
      );
    }
  }

  /**
   * Keyboard listener to ensure keyboard navigation.
   *
   * @param event to get key pressed
   */
  @HostListener('keydown')
  // @ts-ignore: The decorator refers to this method but TS thinks this method is not referred to
  private _handleKeydown = (event: KeyboardEvent) => {
    const { target, key } = event;
    const { radioTiles, selectableTiles } = this;
    const navigationDirection = navigationDirectionForKey[key];

    let tiles = radioTiles.length ? radioTiles : selectableTiles;
    const currentIndex = [...tiles].findIndex((e) => e == target);
    const nextIndex = currentIndex + navigationDirection;
    const nextSibling =
      nextIndex !== -1
        ? tiles[nextIndex % tiles.length]
        : tiles[tiles.length - 1];

    if (navigationDirection) {
      event.preventDefault(); // Prevent default (scrolling) behavior

      if (this.radioTiles.length) {
        this._handleKeydownRadio(nextSibling);
      } else {
        this._handleKeydownSelectable(event, nextSibling);
      }
    } else if (key === ' ' || key === 'Enter') {
      this._handleKeydownSelectable(event);
    }
  };

  /**
   * Focus listener to focus on selected element upon focusing
   *
   * @param event to get focused
   */
  @HostListener('focusin')
  // @ts-ignore: The decorator refers to this method but TS thinks this method is not referred to
  private _handleFocus = (event: KeyboardEvent) => {
    const { relatedTarget, target } = event as any;

    if (this.radioTiles.length) {
      if (!this.currentRadioSelection) {
        target.toggleAttribute('selected');
        this.currentRadioSelection = target;
      } else if (
        !relatedTarget?.matches(
          (this.constructor as typeof CDSTileGroup).selectorRadioTile
        ) &&
        target !== this.currentRadioSelection
      ) {
        this.currentRadioSelection.focus();
      }
    }
  };

  /**
   * Provide an optional className to be applied to the component
   */
  @property({ reflect: true, attribute: 'fieldset-class-name' })
  fieldsetClassName;

  /**
   * Specify whether the group is disabled
   */
  @property({ reflect: true, type: Boolean })
  disabled;

  @property()
  currentRadioSelection;

  @property()
  currentSelections = [] as any;

  @property()
  radioTiles;

  @property()
  selectableTiles;

  firstUpdated() {
    if (!this.hasAttribute('role')) {
      this.setAttribute('role', 'group');
    }

    if (!this.radioTiles) {
      this.radioTiles = this.querySelectorAll(
        (this.constructor as typeof CDSTileGroup).selectorRadioTile
      );
    }

    if (!this.selectableTiles) {
      this.selectableTiles = this.querySelectorAll(
        (this.constructor as typeof CDSTileGroup).selectorSelectableTile
      );
    }

    if (this.disabled) {
      this.radioTiles.forEach((e) => e.toggleAttribute('disabled'));
      this.selectableTiles.forEach((e) => e.toggleAttribute('disabled'));
    }
  }

  render() {
    const { fieldsetClassName, disabled } = this;
    return html`
      <fieldset class="${fieldsetClassName}" ?disabled=${disabled}>
        <slot name="legend" class="${prefix}--label"></slot>
        <slot></slot>
      </fieldset>
    `;
  }

  /**
   * A selector that selects a radio tile component.
   */
  static get selectorRadioTile() {
    return `${prefix}-radio-tile`;
  }

  /**
   * A selector that selects a selectable tile component.
   */
  static get selectorSelectableTile() {
    return `${prefix}-selectable-tile`;
  }

  /**
   * The name of the custom event fired after a radio tile changes its selected state.
   */
  static get eventCurrentRadioTileSelection() {
    return `${prefix}-current-radio-tile-selection`;
  }

  /**
   * The name of the custom event fired after a radio tile changes its selected state.
   */
  static get eventCurrentSelectableTilesSelection() {
    return `${prefix}-current-selectable-tile-selections`;
  }

  static styles = styles; // `styles` here is a `CSSResult` generated by custom WebPack loader
}

export default CDSTileGroup;<|MERGE_RESOLUTION|>--- conflicted
+++ resolved
@@ -7,17 +7,12 @@
  * LICENSE file in the root directory of this source tree.
  */
 
-<<<<<<< HEAD
 import { LitElement, html } from 'lit';
-import { customElement, property } from 'lit/decorators.js';
+import { property } from 'lit/decorators.js';
 import { prefix } from '../../globals/settings';
 import { NAVIGATION_DIRECTION } from '../../globals/internal/radio-group-manager';
 import HostListener from '../../globals/decorators/host-listener';
 import HostListenerMixin from '../../globals/mixins/host-listener';
-=======
-import { html, LitElement } from 'lit-element';
-import settings from 'carbon-components/es/globals/js/settings';
->>>>>>> 3f4c438f
 import styles from './tile.scss';
 import { carbonElement as customElement } from '../../globals/decorators/carbon-element';
 
