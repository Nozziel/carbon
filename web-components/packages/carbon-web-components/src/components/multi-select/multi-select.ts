--- conflicted
+++ resolved
@@ -7,14 +7,9 @@
  * LICENSE file in the root directory of this source tree.
  */
 
-<<<<<<< HEAD
 import { html, TemplateResult } from 'lit';
-import { property, customElement, query } from 'lit/decorators.js';
+import { property, query } from 'lit/decorators.js';
 import { classMap } from 'lit/directives/class-map.js';
-=======
-import settings from 'carbon-components/es/globals/js/settings';
-import { html, property, query, TemplateResult } from 'lit-element';
->>>>>>> 3f4c438f
 import Close16 from '@carbon/icons/lib/close/16';
 import { prefix } from '../../globals/settings';
 import {
