--- conflicted
+++ resolved
@@ -77,13 +77,8 @@
   }
 }
 
-<<<<<<< HEAD
-:host(#{$prefix}-content-switcher-item[icon]) {
-  width: initial;
-=======
 :host(#{$prefix}-content-switcher-item)[icon] {
   inline-size: initial;
->>>>>>> 5640f3eb
 
   .#{$prefix}--content-switcher-btn {
     block-size: $spacing-08;
