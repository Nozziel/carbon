--- conflicted
+++ resolved
@@ -7,14 +7,8 @@
  * LICENSE file in the root directory of this source tree.
  */
 
-<<<<<<< HEAD
 import { LitElement, html } from 'lit';
-import { customElement } from 'lit/decorators.js';
 import { prefix } from '../../globals/settings';
-=======
-import { html, LitElement } from 'lit-element';
-import settings from 'carbon-components/es/globals/js/settings';
->>>>>>> 3f4c438f
 import styles from './structured-list.scss';
 import { carbonElement as customElement } from '../../globals/decorators/carbon-element';
 
