--- conflicted
+++ resolved
@@ -1,16 +1,7 @@
 {
   "name": "@carbon/web-components",
-<<<<<<< HEAD
   "description": "Web components for the Carbon Design System",
   "version": "2.11.0",
-=======
-  "type": "module",
-  "version": "2.12.0-rc.0",
-  "publishConfig": {
-    "access": "public"
-  },
-  "description": "Carbon web components",
->>>>>>> ae21aa40
   "license": "Apache-2.0",
   "main": "es/index.js",
   "module": "es/index.js",
