/**
 * Copyright IBM Corp. 2022
 *
 * This source code is licensed under the Apache-2.0 license found in the
 * LICENSE file in the root directory of this source tree.
 */

import React from 'react';
import PropTypes from 'prop-types';
import classNames from 'classnames';
import { useId } from '../../internal/useId';
import { usePrefix } from '../../internal/usePrefix';

const variants = ['on-page', 'disclosed'];

function filterChildren(children) {
  if (Array.isArray(children)) {
    return children?.filter(
      (child) =>
        !['Search', 'ExpandableSearch'].includes(child?.type?.displayName)
    );
  }

  if (
    children &&
    !['Search', 'ExpandableSearch'].includes(children?.type?.displayName)
  ) {
    return children;
  }

  return null;
}

<<<<<<< HEAD
function renderChildren(children, prefix) {
  if (Array.isArray(children)) {
    children.map((child, index, key) => {
      if (index === 0 && child.type.displayName === 'Search') {
        return (
          <div key={key} className={`${prefix}--contained-list__search`}>
            {child}
          </div>
        );
      }
=======
function renderChildren(children) {
  if (Array.isArray(children)) {
    children.map((child, index) => {
      if (index === 0 && child.type?.displayName === 'Search') {
        return child;
      }

>>>>>>> 22c699ad
      return child;
    });
  }

<<<<<<< HEAD
  if (children && children.type.displayName === 'Search') {
    return (
      <div className={`${prefix}--contained-list__search`}>{children}</div>
    );
=======
  if (children && children.type?.displayName === 'Search') {
    return children;
>>>>>>> 22c699ad
  }

  return children;
}

function ContainedList({
  action,
  children,
  className,
  isInset,
  kind = variants[0],
  label,
  size = 'lg',
}) {
  const labelId = `${useId('contained-list')}-header`;
  const prefix = usePrefix();

  const classes = classNames(
    `${prefix}--contained-list`,
    { [`${prefix}--contained-list--inset-rulers`]: isInset },
    `${prefix}--contained-list--${kind}`,
    `${prefix}--contained-list--${size}`,
    className
  );

  const filteredChildren = filterChildren(children);

  const isActionSearch = ['Search', 'ExpandableSearch'].includes(
    action?.type?.displayName
  );

<<<<<<< HEAD
  const renderedChildren = renderChildren(children, prefix);
=======
  const renderedChildren = renderChildren(children);
>>>>>>> 22c699ad

  return (
    <div className={classes}>
      <div className={`${prefix}--contained-list__header`}>
        <div id={labelId} className={`${prefix}--contained-list__label`}>
          {label}
        </div>
        <div className={`${prefix}--contained-list__action`}>{action}</div>
      </div>
      {children && (
        <ul aria-labelledby={labelId}>
          {isActionSearch ? filteredChildren : renderedChildren}
        </ul>
      )}
    </div>
  );
}

ContainedList.propTypes = {
  /**
   * A slot for a possible interactive element to render.
   */
  action: PropTypes.node,

  /**
   * A collection of ContainedListItems to be rendered in the ContainedList
   */
  children: PropTypes.node,

  /**
   * Additional CSS class names.
   */
  className: PropTypes.string,

  /**
   * Specify whether the dividing lines in between list items should be inset.
   */
  isInset: PropTypes.bool,

  /**
   * The kind of ContainedList you want to display
   */
  kind: PropTypes.oneOf(variants),

  /**
   * A label describing the contained list.
   */
  label: PropTypes.oneOfType([PropTypes.string, PropTypes.node]).isRequired,

  /**
   * Specify the size of the contained list.
   */
  size: PropTypes.oneOf(['sm', 'md', 'lg', 'xl']),
};

export default ContainedList;<|MERGE_RESOLUTION|>--- conflicted
+++ resolved
@@ -31,18 +31,6 @@
   return null;
 }
 
-<<<<<<< HEAD
-function renderChildren(children, prefix) {
-  if (Array.isArray(children)) {
-    children.map((child, index, key) => {
-      if (index === 0 && child.type.displayName === 'Search') {
-        return (
-          <div key={key} className={`${prefix}--contained-list__search`}>
-            {child}
-          </div>
-        );
-      }
-=======
 function renderChildren(children) {
   if (Array.isArray(children)) {
     children.map((child, index) => {
@@ -50,20 +38,12 @@
         return child;
       }
 
->>>>>>> 22c699ad
       return child;
     });
   }
 
-<<<<<<< HEAD
-  if (children && children.type.displayName === 'Search') {
-    return (
-      <div className={`${prefix}--contained-list__search`}>{children}</div>
-    );
-=======
   if (children && children.type?.displayName === 'Search') {
     return children;
->>>>>>> 22c699ad
   }
 
   return children;
@@ -95,11 +75,7 @@
     action?.type?.displayName
   );
 
-<<<<<<< HEAD
-  const renderedChildren = renderChildren(children, prefix);
-=======
   const renderedChildren = renderChildren(children);
->>>>>>> 22c699ad
 
   return (
     <div className={classes}>
