--- conflicted
+++ resolved
@@ -30,11 +30,7 @@
 ### Search
 
 #### Expandable Search: 
-<<<<<<< HEAD
-Within the Contained List title you can pass in an `ExpandableSearch` component within the `action` prop as seen below. 
-=======
 Within the Contained List you can pass in an `ExpandableSearch` component within the `action` prop as seen below. 
->>>>>>> 22c699ad
 The `ExpandableSearch` will give you the capability to expand and collapse the search bar within the title. 
 However, we do not support passing in the `ExpandableSearch` within the title action prop while passing in the `Search` component 
 as a child at the same time. If this happens, the `ExpandableSearch` in the title will override any other `Search` passed in as a child. 
