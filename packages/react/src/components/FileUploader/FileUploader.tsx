/**
 * Copyright IBM Corp. 2016, 2023
 *
 * This source code is licensed under the Apache-2.0 license found in the
 * LICENSE file in the root directory of this source tree.
 */

import classNames from 'classnames';
import PropTypes from 'prop-types';
import React, { useState, ForwardedRef, useImperativeHandle } from 'react';
import Filename from './Filename';
import FileUploaderButton from './FileUploaderButton';
import { ButtonKinds } from '../Button/Button';
import { keys, matches } from '../../internal/keyboard';
import { usePrefix } from '../../internal/usePrefix';
import { ReactAttr } from '../../types/common';
import { Text } from '../Text';
import { useId } from '../../internal/useId';

export interface FileUploaderProps extends ReactAttr<HTMLSpanElement> {
  /**
   * Specify the types of files that this input should be able to receive
   */
  accept?: string[];

  /**
   * Specify the type of the `<FileUploaderButton>`
   */
  buttonKind?:
    | 'primary'
    | 'secondary'
    | 'danger'
    | 'ghost'
    | 'danger--primary'
    | 'danger--ghost'
    | 'danger--tertiary'
    | 'tertiary';

  /**
   * Provide the label text to be read by screen readers when interacting with
   * the `<FileUploaderButton>`
   */
  buttonLabel?: string;

  /**
   * Provide a custom className to be applied to the container node
   */
  className?: string;

  /**
   * Specify whether file input is disabled
   */
  disabled?: boolean;

  /**
   * Specify the status of the File Upload
   */
  filenameStatus: 'edit' | 'complete' | 'uploading';

  /**
   * Provide a description for the complete/close icon that can be read by screen readers
   */
  iconDescription?: string;

  /**
   * Specify the description text of this `<FileUploader>`
   */
  labelDescription?: string;

  /**
   * Specify the title text of this `<FileUploader>`
   */
  labelTitle?: string;

  /**
   * Specify if the component should accept multiple files to upload
   */
  multiple?: boolean;

  /**
   * Provide a name for the underlying `<input>` node
   */
  name?: string;

  /**
   * Provide an optional `onChange` hook that is called each time the input is
   * changed
   */
  onChange?: (event: any) => void;

  /**
   * Provide an optional `onClick` hook that is called each time the
   * FileUploader is clicked
   */
  onClick?: (event: any) => void;

  /**
   * Provide an optional `onDelete` hook that is called when an uploaded item
   * is removed
   */
  onDelete?: (event: any) => void;

  /**
   * Specify the size of the FileUploaderButton, from a list of available
   * sizes.
   */
  size?: 'sm' | 'small' | 'md' | 'field' | 'lg';
}

export interface FileUploaderHandle {
  /**
   * Clear internal state
   */
  clearFiles: () => void;
}

const FileUploader = React.forwardRef(
  (
    {
      accept,
      buttonKind,
      buttonLabel,
      className,
      disabled,
      filenameStatus,
      iconDescription,
      labelDescription,
      labelTitle,
      multiple,
      name,
      onChange,
      onClick,
      onDelete,
      size,
      ...other
    }: FileUploaderProps,
    ref: ForwardedRef<FileUploaderHandle>
  ) => {
    const fileUploaderInstanceId = useId('file-uploader');
    const [state, updateState] = useState({
      fileNames: [] as (string | undefined)[],
    });
    const nodes: HTMLElement[] = [];
    const prefix = usePrefix();
    const handleChange = (evt) => {
      evt.stopPropagation();
      const filenames = Array.prototype.map.call(
        evt.target.files,
        (file) => file.name
      ) as string[];
      updateState((prevState) => ({
        fileNames: multiple
          ? [...new Set([...prevState.fileNames, ...filenames])]
          : filenames,
      }));
      if (onChange) {
        onChange(evt);
      }
    };

    const handleClick = (evt, { index, filenameStatus }) => {
      if (filenameStatus === 'edit') {
        evt.stopPropagation();
        const filteredArray = state.fileNames.filter(
          (filename) => filename !== nodes[index]?.innerText?.trim()
        );

        updateState({ fileNames: filteredArray });

        if (onDelete) {
          onDelete(evt);
          uploaderButton.current?.focus?.();
        }
        onClick?.(evt);
      }
    };

    useImperativeHandle(ref, () => ({
      clearFiles() {
        updateState({ fileNames: [] });
      },
    }));

    const uploaderButton = React.createRef<HTMLLabelElement>();
    const classes = classNames({
      [`${prefix}--form-item`]: true,
      [className as string]: className,
    });
    const getHelperLabelClasses = (baseClass) =>
      classNames(baseClass, {
        [`${prefix}--label-description--disabled`]: disabled,
      });

    const selectedFileClasses = classNames(`${prefix}--file__selected-file`, {
      [`${prefix}--file__selected-file--md`]: size === 'field' || size === 'md',
      [`${prefix}--file__selected-file--sm`]: size === 'small' || size === 'sm',
    });

    return (
      <div className={classes} {...other}>
        {!labelTitle ? null : (
          <Text
            as="h3"
            className={getHelperLabelClasses(`${prefix}--file--label`)}>
            {labelTitle}
          </Text>
        )}
        <Text
          as="p"
          className={getHelperLabelClasses(`${prefix}--label-description`)}
          id={fileUploaderInstanceId}>
          {labelDescription}
        </Text>
        <FileUploaderButton
          innerRef={uploaderButton}
          disabled={disabled}
          labelText={buttonLabel}
          multiple={multiple}
          buttonKind={buttonKind}
          onChange={handleChange}
          disableLabelChanges
          accept={accept}
          name={name}
          size={size}
          aria-describedby={fileUploaderInstanceId}
        />
        <div className={`${prefix}--file-container`}>
          {state.fileNames.length === 0
            ? null
            : state.fileNames.map((name, index) => (
                <span
                  key={index}
                  className={selectedFileClasses}
                  ref={(node) => {
                    nodes[index] = node as HTMLSpanElement;
                  }} // eslint-disable-line
                  {...other}>
                  <Text as="p" className={`${prefix}--file-filename`} id={name}>
                    {name}
                  </Text>
                  <span className={`${prefix}--file__state-container`}>
                    <Filename
                      name={name}
                      iconDescription={iconDescription}
                      status={filenameStatus}
                      onKeyDown={(evt) => {
                        if (
                          matches(evt as unknown as Event, [
                            keys.Enter,
                            keys.Space,
                          ])
                        ) {
                          handleClick(evt, { index, filenameStatus });
                        }
                      }}
                      onClick={(evt) =>
                        handleClick(evt, { index, filenameStatus })
                      }
                    />
                  </span>
                </span>
              ))}
        </div>
      </div>
    );
  }
<<<<<<< HEAD
) as {
  <ItemType>(props: FileUploaderProps): ReactElement<any>;
  propTypes?: any;
  contextTypes?: any;
  defaultProps?: any;
};
=======
);
>>>>>>> 9ec62854

FileUploader.propTypes = {
  /**
   * Specify the types of files that this input should be able to receive
   */
  accept: PropTypes.arrayOf(PropTypes.string),

  /**
   * Specify the type of the `<FileUploaderButton>`
   */
  buttonKind: PropTypes.oneOf(ButtonKinds),

  /**
   * Provide the label text to be read by screen readers when interacting with
   * the `<FileUploaderButton>`
   */
  buttonLabel: PropTypes.string,

  /**
   * Provide a custom className to be applied to the container node
   */
  className: PropTypes.string,

  /**
   * Specify whether file input is disabled
   */
  disabled: PropTypes.bool,

  /**
   * Specify the status of the File Upload
   */
  filenameStatus: PropTypes.oneOf(['edit', 'complete', 'uploading']).isRequired,

  /**
   * Provide a description for the complete/close icon that can be read by screen readers
   */
  iconDescription: PropTypes.string,

  /**
   * Specify the description text of this `<FileUploader>`
   */
  labelDescription: PropTypes.string,

  /**
   * Specify the title text of this `<FileUploader>`
   */
  labelTitle: PropTypes.string,

  /**
   * Specify if the component should accept multiple files to upload
   */
  multiple: PropTypes.bool,

  /**
   * Provide a name for the underlying `<input>` node
   */
  name: PropTypes.string,

  /**
   * Provide an optional `onChange` hook that is called each time the input is
   * changed
   */
  onChange: PropTypes.func,

  /**
   * Provide an optional `onClick` hook that is called each time the
   * FileUploader is clicked
   */
  onClick: PropTypes.func,

  /**
   * Provide an optional `onDelete` hook that is called when an uploaded item
   * is removed
   */
  onDelete: PropTypes.func,

  /**
   * Specify the size of the FileUploaderButton, from a list of available
   * sizes.
   */
  size: PropTypes.oneOf(['sm', 'md', 'lg']),
} as PropTypes.ValidationMap<FileUploaderProps>;

export default FileUploader;<|MERGE_RESOLUTION|>--- conflicted
+++ resolved
@@ -264,16 +264,12 @@
       </div>
     );
   }
-<<<<<<< HEAD
 ) as {
   <ItemType>(props: FileUploaderProps): ReactElement<any>;
   propTypes?: any;
   contextTypes?: any;
   defaultProps?: any;
 };
-=======
-);
->>>>>>> 9ec62854
 
 FileUploader.propTypes = {
   /**
