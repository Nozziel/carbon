/**
 * Copyright IBM Corp. 2016, 2023
 *
 * This source code is licensed under the Apache-2.0 license found in the
 * LICENSE file in the root directory of this source tree.
 */

import PropTypes from 'prop-types';
import React, {
  MouseEventHandler,
  useLayoutEffect,
  useState,
  ReactNode,
  useRef,
} from 'react';
import classNames from 'classnames';
import { useId } from '../../internal/useId';
import { usePrefix } from '../../internal/usePrefix';
import { PolymorphicProps } from '../../types/common';
import Tag, { SIZES } from './Tag';
import { Tooltip } from '../Tooltip';
import { Text } from '../Text';
import { isEllipsisActive } from './isEllipsisActive';

const TYPES = {
  red: 'Red',
  magenta: 'Magenta',
  purple: 'Purple',
  blue: 'Blue',
  cyan: 'Cyan',
  teal: 'Teal',
  green: 'Green',
  gray: 'Gray',
  'cool-gray': 'Cool-Gray',
  'warm-gray': 'Warm-Gray',
};

export interface OperationalTagBaseProps {
  /**
   * Provide a custom className that is applied to the containing <span>
   */
  className?: string;

  /**
   * Specify if the `OperationalTag` is disabled
   */
  disabled?: boolean;

  /**
   * Specify the id for the OperationalTag.
   */
  id?: string;

  /**
   * Optional prop to render a custom icon.
   * Can be a React component class
   */
  renderIcon?: React.ElementType;
  onClick?: MouseEventHandler;

  /**
   * Specify the size of the Tag. Currently supports either `sm`,
   * `md` (default) or `lg` sizes.
   */
  size?: keyof typeof SIZES;

  /**
   * Provide text to be rendered inside of a the tag.
   */
  text?: string;

  /**
   * Specify the type of the `Tag`
   */
  type?: keyof typeof TYPES;
}

export type OperationalTagProps<T extends React.ElementType> = PolymorphicProps<
  T,
  OperationalTagBaseProps
>;

const OperationalTag = <T extends React.ElementType>({
  className,
  disabled,
  id,
  renderIcon,
  size,
  text,
  type = 'gray',
  ...other
}: OperationalTagProps<T>) => {
  const prefix = usePrefix();
<<<<<<< HEAD
  const tagRef = useRef<HTMLElement>(undefined);
=======
  const tagRef = useRef<HTMLButtonElement>(null);
>>>>>>> 9ec62854
  const tagId = id || `tag-${useId()}`;
  const tagClasses = classNames(`${prefix}--tag--operational`, className);
  const [isEllipsisApplied, setIsEllipsisApplied] = useState(false);

  useLayoutEffect(() => {
    const newElement = tagRef.current?.getElementsByClassName(
      `${prefix}--tag__label`
    )[0];

    setIsEllipsisApplied(isEllipsisActive(newElement));
  }, [prefix, tagRef]);

  const tooltipClasses = classNames(
    `${prefix}--icon-tooltip`,
    `${prefix}--tag-label-tooltip`
  );

  if (isEllipsisApplied) {
    return (
      <Tooltip
        label={text}
        align="bottom"
        className={tooltipClasses}
        leaveDelayMs={0}
        onMouseEnter={() => false}
        closeOnActivation>
        <Tag
          ref={tagRef}
          type={type}
          size={size}
          renderIcon={renderIcon}
          disabled={disabled}
          className={tagClasses}
          id={tagId}
          {...other}>
          <Text title={text} className={`${prefix}--tag__label`}>
            {text}
          </Text>
        </Tag>
      </Tooltip>
    );
  }

  return (
    <Tag
      ref={tagRef}
      type={type}
      size={size}
      renderIcon={renderIcon}
      disabled={disabled}
      className={tagClasses}
      id={tagId}
      {...other}>
      <Text title={text} className={`${prefix}--tag__label`}>
        {text}
      </Text>
    </Tag>
  );
};

OperationalTag.propTypes = {
  /**
   * Provide a custom className that is applied to the containing <span>
   */
  className: PropTypes.string,

  /**
   * Specify if the `OperationalTag` is disabled
   */
  disabled: PropTypes.bool,

  /**
   * Specify the id for the tag.
   */
  id: PropTypes.string,

  /**
   * Optional prop to render a custom icon.
   * Can be a React component class
   */
  renderIcon: PropTypes.oneOfType([PropTypes.func, PropTypes.object]),

  /**
   * Specify the size of the Tag. Currently supports either `sm`,
   * `md` (default) or `lg` sizes.
   */
  size: PropTypes.oneOf(Object.keys(SIZES)),

  /**
   * Provide text to be rendered inside of a the tag.
   */
  text: PropTypes.string,

  /**
   * Specify the type of the `Tag`
   */
  type: PropTypes.oneOf(Object.keys(TYPES)),
};

export const types = Object.keys(TYPES);
export default OperationalTag;<|MERGE_RESOLUTION|>--- conflicted
+++ resolved
@@ -91,11 +91,7 @@
   ...other
 }: OperationalTagProps<T>) => {
   const prefix = usePrefix();
-<<<<<<< HEAD
-  const tagRef = useRef<HTMLElement>(undefined);
-=======
   const tagRef = useRef<HTMLButtonElement>(null);
->>>>>>> 9ec62854
   const tagId = id || `tag-${useId()}`;
   const tagClasses = classNames(`${prefix}--tag--operational`, className);
   const [isEllipsisApplied, setIsEllipsisApplied] = useState(false);
