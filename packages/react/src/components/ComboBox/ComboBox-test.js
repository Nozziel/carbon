--- conflicted
+++ resolved
@@ -622,7 +622,6 @@
       );
     });
 
-<<<<<<< HEAD
     it('should clear input when closing with chevron if input does not match any item and allowCustomValue is false', async () => {
       render(<ComboBox {...mockProps} allowCustomValue={false} />);
 
@@ -640,7 +639,8 @@
 
       // Input should be cleared
       expect(findInputNode()).toHaveDisplayValue('');
-=======
+    });
+
     it('should pass defined selectedItem to onChange when item is selected', async () => {
       render(<ComboBox {...mockProps} />);
 
@@ -673,7 +673,6 @@
         expect(call.selectedItem).not.toBeUndefined();
         expect(call.selectedItem).toEqual(mockProps.items[i]);
       }
->>>>>>> fd1b7ab6
     });
   });
 
