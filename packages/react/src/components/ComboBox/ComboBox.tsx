--- conflicted
+++ resolved
@@ -859,11 +859,29 @@
       ]
     );
 
-<<<<<<< HEAD
+    useEffect(() => {
+      if (textInput.current) {
+        if (inputRef.current && typeaheadText) {
+          const selectionStart = inputValue.length;
+          const selectionEnd = selectionStart + typeaheadText.length;
+
+          inputRef.current.value = inputValue + typeaheadText;
+          inputRef.current.setSelectionRange(selectionStart, selectionEnd);
+        }
+      }
+    }, [inputValue, typeaheadText]);
+
     const { autoComplete, ...inputProps } = getInputProps({
+      'aria-label': titleText ? undefined : deprecatedAriaLabel || ariaLabel,
       'aria-controls': isOpen ? undefined : menuProps.id,
       placeholder,
-      ref: mergeRefs(textInput, ref),
+      value: inputValue,
+      onChange: (e) => {
+        const newValue = e.target.value;
+        setInputValue(newValue);
+        downshiftSetInputValue(newValue);
+      },
+      ref: mergeRefs(textInput, ref, inputRef),
       onKeyDown: (
         event: KeyboardEvent<HTMLInputElement> & {
           preventDownshiftDefault: boolean;
@@ -927,22 +945,22 @@
             toggleMenu();
           }
         }
+        if (typeahead && event.key === 'Tab') {
+          //  event.preventDefault();
+          const matchingItem = items.find((item) =>
+            itemToString(item)
+              .toLowerCase()
+              .startsWith(inputValue.toLowerCase())
+          );
+          if (matchingItem) {
+            const newValue = itemToString(matchingItem);
+            downshiftSetInputValue(newValue);
+            selectItem(matchingItem);
+          }
+        }
       },
     });
 
-=======
-    useEffect(() => {
-      if (textInput.current) {
-        if (inputRef.current && typeaheadText) {
-          const selectionStart = inputValue.length;
-          const selectionEnd = selectionStart + typeaheadText.length;
-
-          inputRef.current.value = inputValue + typeaheadText;
-          inputRef.current.setSelectionRange(selectionStart, selectionEnd);
-        }
-      }
-    }, [inputValue, typeaheadText]);
->>>>>>> 203c3b9f
     return (
       <div className={wrapperClasses}>
         {titleText && (
@@ -973,106 +991,7 @@
               tabIndex={0}
               aria-haspopup="listbox"
               title={textInput?.current?.value}
-<<<<<<< HEAD
               {...inputProps}
-=======
-              {...getInputProps({
-                'aria-label': titleText
-                  ? undefined
-                  : deprecatedAriaLabel || ariaLabel,
-                'aria-controls': isOpen ? undefined : menuProps.id,
-                placeholder,
-                value: inputValue,
-                onChange: (e) => {
-                  const newValue = e.target.value;
-                  setInputValue(newValue);
-                  downshiftSetInputValue(newValue);
-                },
-                ref: mergeRefs(textInput, ref, inputRef),
-                onKeyDown: (
-                  event: KeyboardEvent<HTMLInputElement> & {
-                    preventDownshiftDefault: boolean;
-                    target: {
-                      value: string;
-                      setSelectionRange: (start: number, end: number) => void;
-                    };
-                  }
-                ): void => {
-                  if (match(event, keys.Space)) {
-                    event.stopPropagation();
-                  }
-                  if (
-                    match(event, keys.Enter) &&
-                    (!inputValue || allowCustomValue)
-                  ) {
-                    toggleMenu();
-
-                    if (highlightedIndex !== -1) {
-                      selectItem(
-                        filterItems(items, itemToString, inputValue)[
-                          highlightedIndex
-                        ]
-                      );
-                    }
-
-                    // Since `onChange` does not normally fire when the menu is closed, we should
-                    // manually fire it when `allowCustomValue` is provided, the menu is closing,
-                    // and there is a value.
-                    if (allowCustomValue && isOpen && inputValue) {
-                      onChange({ selectedItem, inputValue });
-                    }
-
-                    event.preventDownshiftDefault = true;
-                    event?.persist?.();
-                  }
-
-                  if (match(event, keys.Escape) && inputValue) {
-                    if (event.target === textInput.current && isOpen) {
-                      toggleMenu();
-                      event.preventDownshiftDefault = true;
-                      event?.persist?.();
-                    }
-                  }
-
-                  if (match(event, keys.Home) && event.code !== 'Numpad7') {
-                    event.target.setSelectionRange(0, 0);
-                  }
-
-                  if (match(event, keys.End) && event.code !== 'Numpad1') {
-                    event.target.setSelectionRange(
-                      event.target.value.length,
-                      event.target.value.length
-                    );
-                  }
-
-                  if (event.altKey && event.key == 'ArrowDown') {
-                    event.preventDownshiftDefault = true;
-                    if (!isOpen) {
-                      toggleMenu();
-                    }
-                  }
-                  if (event.altKey && event.key == 'ArrowUp') {
-                    event.preventDownshiftDefault = true;
-                    if (isOpen) {
-                      toggleMenu();
-                    }
-                  }
-                  if (typeahead && event.key === 'Tab') {
-                    //  event.preventDefault();
-                    const matchingItem = items.find((item) =>
-                      itemToString(item)
-                        .toLowerCase()
-                        .startsWith(inputValue.toLowerCase())
-                    );
-                    if (matchingItem) {
-                      const newValue = itemToString(matchingItem);
-                      downshiftSetInputValue(newValue);
-                      selectItem(matchingItem);
-                    }
-                  }
-                },
-              })}
->>>>>>> 203c3b9f
               {...rest}
               {...readOnlyEventHandlers}
               readOnly={readOnly}
