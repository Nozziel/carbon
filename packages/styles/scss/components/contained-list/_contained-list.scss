--- conflicted
+++ resolved
@@ -33,15 +33,6 @@
     width: 100%;
   }
 
-<<<<<<< HEAD
-  .#{$prefix}--contained-list__search {
-    position: sticky;
-    z-index: 1;
-    top: rem(48px);
-  }
-
-  .#{$prefix}--contained-list__search .#{$prefix}--search-input {
-=======
   .#{$prefix}--contained-list .#{$prefix}--search {
     position: sticky;
     z-index: 1;
@@ -55,43 +46,26 @@
   }
 
   .#{$prefix}--search .#{$prefix}--search-input {
->>>>>>> 22c699ad
     border-bottom: 1px solid $border-subtle;
     background-color: $background;
   }
 
-<<<<<<< HEAD
-  .#{$prefix}--contained-list__search .#{$prefix}--search-close::before {
-    display: none;
-  }
-
-  .#{$prefix}--contained-list__search .#{$prefix}--search-close {
-=======
   .#{$prefix}--search .#{$prefix}--search-close::before {
     display: none;
   }
 
   .#{$prefix}--search .#{$prefix}--search-close {
->>>>>>> 22c699ad
     border-right: 2px solid transparent;
     outline: none;
   }
 
-<<<<<<< HEAD
-  .#{$prefix}--contained-list__search
-=======
   .#{$prefix}--search
->>>>>>> 22c699ad
     .#{$prefix}--search-input
     ~ .#{$prefix}--search-close:hover {
     border-bottom: 1px solid transparent;
   }
 
-<<<<<<< HEAD
-  .#{$prefix}--contained-list__search
-=======
   .#{$prefix}--search
->>>>>>> 22c699ad
     .#{$prefix}--search-input:focus
     ~ .#{$prefix}--search-close:hover {
     border: 2px solid $focus;
