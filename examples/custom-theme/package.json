{
  "name": "custom-theme",
  "private": true,
  "version": "0.73.0-rc.0",
  "type": "module",
  "scripts": {
    "dev": "vite",
    "build": "vite build",
    "preview": "vite preview"
  },
  "dependencies": {
<<<<<<< HEAD
    "@carbon/react": "^1.74.0",
    "react": "^19.0.0",
    "react-dom": "^19.0.0"
=======
    "@carbon/react": "^1.75.0-rc.0",
    "react": "^18.2.0",
    "react-dom": "^18.2.0"
>>>>>>> 9ec62854
  },
  "devDependencies": {
    "@vitejs/plugin-react": "4.0.0",
    "sass": "^1.77.7",
    "vite": "^4.3.8"
  }
}<|MERGE_RESOLUTION|>--- conflicted
+++ resolved
@@ -9,15 +9,9 @@
     "preview": "vite preview"
   },
   "dependencies": {
-<<<<<<< HEAD
-    "@carbon/react": "^1.74.0",
+    "@carbon/react": "^1.75.0-rc.0",
     "react": "^19.0.0",
     "react-dom": "^19.0.0"
-=======
-    "@carbon/react": "^1.75.0-rc.0",
-    "react": "^18.2.0",
-    "react-dom": "^18.2.0"
->>>>>>> 9ec62854
   },
   "devDependencies": {
     "@vitejs/plugin-react": "4.0.0",
